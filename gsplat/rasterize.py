--- conflicted
+++ resolved
@@ -117,42 +117,6 @@
 
         num_intersects, cum_tiles_hit = compute_cumulative_intersects(num_tiles_hit)
 
-<<<<<<< HEAD
-        (
-            isect_ids_unsorted,
-            gaussian_ids_unsorted,
-            isect_ids_sorted,
-            gaussian_ids_sorted,
-            tile_bins,
-        ) = bin_and_sort_gaussians(
-            num_points, num_intersects, xys, depths, radii, cum_tiles_hit, tile_bounds
-        )
-
-        if colors.shape[-1] == 3:
-            rasterize_fn = _C.rasterize_forward
-        if not return_depth:
-            rasterize_fn = _C.nd_rasterize_forward
-        else:
-            # TODO check if we can return n-channel rasterization
-            assert colors.shape[-1] == 3
-            rasterize_fn = _C.rasterize_forward_depth
-        
-        if not return_depth:
-            out_img, final_Ts, final_idx = rasterize_fn(
-                tile_bounds,
-                block,
-                img_size,
-                gaussian_ids_sorted,
-                tile_bins,
-                xys,
-                conics,
-                colors,
-                opacity,
-                background,
-            )
-        else:
-            out_img, out_depth, final_Ts, final_idx = rasterize_fn(
-=======
         if num_intersects < 1:
             out_img = (
                 torch.ones(img_height, img_width, colors.shape[-1], device=xys.device)
@@ -179,22 +143,35 @@
                 tile_bounds,
             )
             if colors.shape[-1] == 3:
-                rasterize_fn = _C.rasterize_forward
+                if return_depth:
+                     rasterize_fn = _C.rasterize_forward_depth
+                else:
+                    rasterize_fn = _C.rasterize_forward
             else:
                 rasterize_fn = _C.nd_rasterize_forward
 
-            out_img, final_Ts, final_idx = rasterize_fn(
->>>>>>> e13eff49
+            if not return_depth:
+                out_img, final_Ts, final_idx = rasterize_fn(
+                    tile_bounds,
+                    block,
+                    img_size,
+                    gaussian_ids_sorted,
+                    tile_bins,
+                    xys,
+                    conics,
+                    colors,
+                    opacity,
+                    background,
+                )
+            else:
+                out_img, out_depth, final_Ts, final_idx = rasterize_fn(
                 tile_bounds,
                 block,
                 img_size,
                 gaussian_ids_sorted,
                 tile_bins,
                 xys,
-<<<<<<< HEAD
                 depths,
-=======
->>>>>>> e13eff49
                 conics,
                 colors,
                 opacity,
@@ -203,8 +180,7 @@
 
         ctx.img_width = img_width
         ctx.img_height = img_height
-<<<<<<< HEAD
-
+        ctx.num_intersects = num_intersects
         if not return_depth:
             ctx.save_for_backward(
                 gaussian_ids_sorted,
@@ -230,24 +206,13 @@
                 final_Ts,
                 final_idx,
             )
-=======
-        ctx.num_intersects = num_intersects
-        ctx.save_for_backward(
-            gaussian_ids_sorted,
-            tile_bins,
-            xys,
-            conics,
-            colors,
-            opacity,
-            background,
-            final_Ts,
-            final_idx,
-        )
->>>>>>> e13eff49
 
         if return_alpha:
             out_alpha = 1 - final_Ts
-            return out_img, out_alpha
+            if not return_depth:
+                return out_img, out_alpha
+            else:
+                 return out_img, out_alpha, out_depth
         elif not return_depth:
             return out_img
         else:
@@ -262,6 +227,7 @@
         if v_out_alpha is None:
             v_out_alpha = torch.zeros_like(v_out_img[..., 0])
         
+
         if v_out_depth is None:
             v_depth = None
             (
@@ -275,92 +241,67 @@
                 final_Ts,
                 final_idx,
             ) = ctx.saved_tensors
-
-<<<<<<< HEAD
-            if colors.shape[-1] == 3:
-                rasterize_fn = _C.rasterize_backward
-            else:
-                rasterize_fn = _C.nd_rasterize_backward
-            v_xy, v_conic, v_colors, v_opacity = rasterize_fn(
-                img_height,
-                img_width,
-                gaussian_ids_sorted,
-                tile_bins,
-                xys,
+            if num_intersects < 1:
+                v_xy = torch.zeros_like(xys)
+                v_conic = torch.zeros_like(conics)
+                v_colors = torch.zeros_like(colors)
+                v_opacity = torch.zeros_like(opacity)
+            else:
+                if colors.shape[-1] == 3:
+                    rasterize_fn = _C.rasterize_backward
+                else:
+                    rasterize_fn = _C.nd_rasterize_backward
+                v_xy, v_conic, v_colors, v_opacity = rasterize_fn(
+                    img_height,
+                    img_width,
+                    gaussian_ids_sorted,
+                    tile_bins,
+                    xys,
+                    conics,
+                    colors,
+                    opacity,
+                    background,
+                    final_Ts,
+                    final_idx,
+                    v_out_img,
+                    v_out_alpha,
+                )
+        else:
+            (
+                gaussian_ids_sorted,
+                tile_bins,
+                xys,
+                depths,
                 conics,
                 colors,
                 opacity,
                 background,
                 final_Ts,
                 final_idx,
-                v_out_img,
-                v_out_alpha,
-            )
-        else:
-            (
-                gaussian_ids_sorted,
-                tile_bins,
-                xys,
-                depths,
-=======
-        (
-            gaussian_ids_sorted,
-            tile_bins,
-            xys,
-            conics,
-            colors,
-            opacity,
-            background,
-            final_Ts,
-            final_idx,
-        ) = ctx.saved_tensors
-
-        if num_intersects < 1:
-            v_xy = torch.zeros_like(xys)
-            v_conic = torch.zeros_like(conics)
-            v_colors = torch.zeros_like(colors)
-            v_opacity = torch.zeros_like(opacity)
-
-        else:
-            if colors.shape[-1] == 3:
-                rasterize_fn = _C.rasterize_backward
-            else:
-                rasterize_fn = _C.nd_rasterize_backward
-            v_xy, v_conic, v_colors, v_opacity = rasterize_fn(
-                img_height,
-                img_width,
-                gaussian_ids_sorted,
-                tile_bins,
-                xys,
->>>>>>> e13eff49
-                conics,
-                colors,
-                opacity,
-                background,
-                final_Ts,
-                final_idx,
-<<<<<<< HEAD
             ) = ctx.saved_tensors
-            v_xy, v_conic, v_colors, v_depth, v_opacity = _C.rasterize_backward_depth(
-                img_height,
-                img_width,
-                gaussian_ids_sorted.contiguous(),
-                tile_bins,
-                xys.contiguous(),
-                depths.contiguous(),
-                conics.contiguous(),
-                colors.contiguous(),
-                opacity.contiguous(),
-                background.contiguous(),
-                final_Ts.contiguous(),
-                final_idx.contiguous(),
-                v_out_img.contiguous(),
-                v_out_depth.contiguous(),
-=======
-                v_out_img,
-                v_out_alpha,
->>>>>>> e13eff49
-            )
+            if num_intersects < 1:
+                v_xy = torch.zeros_like(xys)
+                v_conic = torch.zeros_like(conics)
+                v_colors = torch.zeros_like(colors)
+                v_opacity = torch.zeros_like(opacity)
+                v_depth = torch.zeros_like(depths)
+            else:
+                v_xy, v_conic, v_colors, v_depth, v_opacity = _C.rasterize_backward_depth(
+                    img_height,
+                    img_width,
+                    gaussian_ids_sorted.contiguous(),
+                    tile_bins,
+                    xys.contiguous(),
+                    depths.contiguous(),
+                    conics.contiguous(),
+                    colors.contiguous(),
+                    opacity.contiguous(),
+                    background.contiguous(),
+                    final_Ts.contiguous(),
+                    final_idx.contiguous(),
+                    v_out_img.contiguous(),
+                    v_out_depth.contiguous(),
+                )
 
         return (
             v_xy,  # xys
